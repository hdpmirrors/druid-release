--- conflicted
+++ resolved
@@ -69,17 +69,9 @@
 public class RealtimePlumber implements Plumber
 {
   private static final EmittingLogger log = new EmittingLogger(RealtimePlumber.class);
-<<<<<<< HEAD
 
   private final DataSchema schema;
   private final RealtimeDriverConfig config;
-=======
-  private final Period windowPeriod;
-  private final File basePersistDirectory;
-  private final IndexGranularity segmentGranularity;
-  private final Schema schema;
-  private final FireDepartmentMetrics metrics;
->>>>>>> f88cb13c
   private final RejectionPolicy rejectionPolicy;
   private final FireDepartmentMetrics metrics;
   private final ServiceEmitter emitter;
@@ -89,11 +81,6 @@
   private final DataSegmentPusher dataSegmentPusher;
   private final SegmentPublisher segmentPublisher;
   private final ServerView serverView;
-<<<<<<< HEAD
-
-=======
-  private final int maxPendingPersists;
->>>>>>> f88cb13c
   private final Object handoffCondition = new Object();
   private final Map<Long, Sink> sinks = Maps.newConcurrentMap();
   private final VersionedIntervalTimeline<String, Sink> sinkTimeline = new VersionedIntervalTimeline<String, Sink>(
