--- conflicted
+++ resolved
@@ -22,17 +22,15 @@
 import com.google.common.base.Function;
 import com.google.common.collect.ImmutableMap;
 import com.google.common.collect.Lists;
+import com.metamx.common.ISE;
 import com.metamx.common.guava.Sequence;
 import com.metamx.common.guava.Sequences;
 import io.druid.query.aggregation.MetricManipulationFn;
 import io.druid.query.aggregation.MetricManipulatorFns;
 
 import javax.annotation.Nullable;
-<<<<<<< HEAD
-=======
 import java.util.List;
 import java.util.Map;
->>>>>>> 323153a5
 
 /**
  */
@@ -78,9 +76,14 @@
 
         @Override
         @SuppressWarnings("unchecked")
-        public T apply(@Nullable T input)
+        public T apply(T input)
         {
           Result<BySegmentResultValueClass<T>> result = (Result<BySegmentResultValueClass<T>>) input;
+
+          if (input == null) {
+            throw new ISE("Cannot have a null result!");
+          }
+
           BySegmentResultValueClass<T> resultsClass = result.getValue();
 
           return (T) new Result<BySegmentResultValueClass>(
