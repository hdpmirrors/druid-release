/*
 * Druid - a distributed column store.
 * Copyright (C) 2012, 2013  Metamarkets Group Inc.
 *
 * This program is free software; you can redistribute it and/or
 * modify it under the terms of the GNU General Public License
 * as published by the Free Software Foundation; either version 2
 * of the License, or (at your option) any later version.
 *
 * This program is distributed in the hope that it will be useful,
 * but WITHOUT ANY WARRANTY; without even the implied warranty of
 * MERCHANTABILITY or FITNESS FOR A PARTICULAR PURPOSE.  See the
 * GNU General Public License for more details.
 *
 * You should have received a copy of the GNU General Public License
 * along with this program; if not, write to the Free Software
 * Foundation, Inc., 51 Franklin Street, Fifth Floor, Boston, MA  02110-1301, USA.
 */

package io.druid.query.timeseries;

import com.google.common.collect.ImmutableList;
import com.google.common.collect.ImmutableMap;
import com.google.common.collect.Lists;
import com.metamx.common.guava.Sequences;
import io.druid.granularity.PeriodGranularity;
import io.druid.granularity.QueryGranularity;
import io.druid.query.Druids;
import io.druid.query.QueryConfig;
import io.druid.query.QueryRunner;
import io.druid.query.QueryRunnerTestHelper;
import io.druid.query.Result;
import io.druid.query.aggregation.AggregatorFactory;
import io.druid.query.aggregation.LongSumAggregatorFactory;
import io.druid.query.aggregation.MaxAggregatorFactory;
import io.druid.query.aggregation.MinAggregatorFactory;
import io.druid.query.aggregation.PostAggregator;
import io.druid.query.filter.AndDimFilter;
import io.druid.query.filter.DimFilter;
import io.druid.query.filter.RegexDimFilter;
import io.druid.query.spec.MultipleIntervalSegmentSpec;
import io.druid.segment.TestHelper;
import org.joda.time.DateTime;
import org.joda.time.DateTimeZone;
import org.joda.time.Interval;
import org.joda.time.Period;
import org.junit.Assert;
import org.junit.Test;
import org.junit.runner.RunWith;
import org.junit.runners.Parameterized;

import java.io.IOException;
import java.util.Arrays;
import java.util.Collection;
import java.util.Map;
import java.util.List;

/**
 */
@RunWith(Parameterized.class)
public class TimeseriesQueryRunnerTest
{

  public static final Map<String, Object> CONTEXT = ImmutableMap.of();

  @Parameterized.Parameters
  public static Collection<?> constructorFeeder() throws IOException
  {
    return QueryRunnerTestHelper.makeQueryRunners(
        new TimeseriesQueryRunnerFactory(
            new TimeseriesQueryQueryToolChest(new QueryConfig()),
            new TimeseriesQueryEngine(),
            QueryRunnerTestHelper.NOOP_QUERYWATCHER
        )
    );
  }

  private final QueryRunner runner;

  public TimeseriesQueryRunnerTest(
      QueryRunner runner
  )
  {
    this.runner = runner;
  }

  @Test
  public void testFullOnTimeseries()
  {
    QueryGranularity gran = QueryGranularity.DAY;
    TimeseriesQuery query = Druids.newTimeseriesQueryBuilder()
                                  .dataSource(QueryRunnerTestHelper.dataSource)
                                  .granularity(QueryRunnerTestHelper.dayGran)
                                  .intervals(QueryRunnerTestHelper.fullOnInterval)
                                  .aggregators(
                                      Arrays.asList(
                                          QueryRunnerTestHelper.rowsCount,
                                          QueryRunnerTestHelper.indexDoubleSum,
                                          QueryRunnerTestHelper.qualityUniques
                                      )
                                  )
                                  .postAggregators(Arrays.<PostAggregator>asList(QueryRunnerTestHelper.addRowsIndexConstant))
                                  .build();

    DateTime expectedEarliest = new DateTime("2011-01-12");
    DateTime expectedLast = new DateTime("2011-04-15");

    Iterable<Result<TimeseriesResultValue>> results = Sequences.toList(
        runner.run(query, CONTEXT),
        Lists.<Result<TimeseriesResultValue>>newArrayList()
    );

    int count = 0;
    Result lastResult = null;
    for (Result<TimeseriesResultValue> result : results) {
      lastResult = result;
      Assert.assertEquals(expectedEarliest, result.getTimestamp());
      Assert.assertFalse(
          String.format("Timestamp[%s] > expectedLast[%s]", result.getTimestamp(), expectedLast),
          result.getTimestamp().isAfter(expectedLast)
      );

      final TimeseriesResultValue value = result.getValue();

      Assert.assertEquals(
          result.toString(),
          QueryRunnerTestHelper.skippedDay.equals(result.getTimestamp()) ? 0L : 13L,
          value.getLongMetric("rows").longValue()
      );
      Assert.assertEquals(
          result.toString(),
          QueryRunnerTestHelper.expectedFullOnIndexValues[count],
          String.valueOf(value.getDoubleMetric("index"))
      );
      Assert.assertEquals(
          result.toString(),
          new Double(QueryRunnerTestHelper.expectedFullOnIndexValues[count]) +
          (QueryRunnerTestHelper.skippedDay.equals(result.getTimestamp()) ? 0L : 13L) + 1L,
          value.getDoubleMetric("addRowsIndexConstant"),
          0.0
      );
      Assert.assertEquals(
          value.getDoubleMetric("uniques"),
          QueryRunnerTestHelper.skippedDay.equals(result.getTimestamp()) ? 0.0d : 9.0d,
          0.02
      );

      expectedEarliest = gran.toDateTime(gran.next(expectedEarliest.getMillis()));
      ++count;
    }

    Assert.assertEquals(lastResult.toString(), expectedLast, lastResult.getTimestamp());
  }

  @Test
  public void testFullOnTimeseriesMaxMin()
  {
    TimeseriesQuery query = Druids.newTimeseriesQueryBuilder()
                                  .dataSource(QueryRunnerTestHelper.dataSource)
                                  .granularity(QueryGranularity.ALL)
                                  .intervals(QueryRunnerTestHelper.fullOnInterval)
                                  .aggregators(
                                      Arrays.asList(
                                          new MaxAggregatorFactory("maxIndex", "index"),
                                          new MinAggregatorFactory("minIndex", "index")
                                      )
                                  )
                                  .build();

    DateTime expectedEarliest = new DateTime("2011-01-12");
    DateTime expectedLast = new DateTime("2011-04-15");

    Iterable<Result<TimeseriesResultValue>> results = Sequences.toList(
        runner.run(query, CONTEXT),
        Lists.<Result<TimeseriesResultValue>>newArrayList()
    );
    Result<TimeseriesResultValue> result = results.iterator().next();

    Assert.assertEquals(expectedEarliest, result.getTimestamp());
    Assert.assertFalse(
        String.format("Timestamp[%s] > expectedLast[%s]", result.getTimestamp(), expectedLast),
        result.getTimestamp().isAfter(expectedLast)
    );

    final TimeseriesResultValue value = result.getValue();

    Assert.assertEquals(result.toString(), 1870.06103515625, value.getDoubleMetric("maxIndex"), 0.0);
    Assert.assertEquals(result.toString(), 59.02102279663086, value.getDoubleMetric("minIndex"), 0.0);
  }

  @Test
  public void testFullOnTimeseriesWithFilter()
  {

    QueryGranularity gran = QueryGranularity.DAY;
    TimeseriesQuery query = Druids.newTimeseriesQueryBuilder()
                                  .dataSource(QueryRunnerTestHelper.dataSource)
                                  .granularity(QueryRunnerTestHelper.dayGran)
                                  .filters(QueryRunnerTestHelper.providerDimension, "upfront")
                                  .intervals(QueryRunnerTestHelper.fullOnInterval)
                                  .aggregators(
                                      Arrays.<AggregatorFactory>asList(
                                          QueryRunnerTestHelper.rowsCount,
                                          QueryRunnerTestHelper.qualityUniques
                                      )
                                  )
                                  .build();

    Assert.assertEquals(
        Druids.newSelectorDimFilterBuilder()
              .dimension(QueryRunnerTestHelper.providerDimension)
              .value("upfront")
              .build(),
        query.getDimensionsFilter()
    );

    DateTime expectedEarliest = new DateTime("2011-01-12");
    DateTime expectedLast = new DateTime("2011-04-15");

    Iterable<Result<TimeseriesResultValue>> results = Sequences.toList(
        runner.run(query, CONTEXT),
        Lists.<Result<TimeseriesResultValue>>newArrayList()
    );

    for (Result<TimeseriesResultValue> result : results) {
      Assert.assertEquals(result.toString(), expectedEarliest, result.getTimestamp());
      Assert.assertFalse(
          String.format("Timestamp[%s] > expectedLast[%s]", result.getTimestamp(), expectedLast),
          result.getTimestamp().isAfter(expectedLast)
      );

      final TimeseriesResultValue value = result.getValue();

      Assert.assertEquals(
          result.toString(),
          QueryRunnerTestHelper.skippedDay.equals(result.getTimestamp()) ? 0L : 2L,
          value.getLongMetric("rows").longValue()
      );
      Assert.assertEquals(
          result.toString(),
          QueryRunnerTestHelper.skippedDay.equals(result.getTimestamp()) ? 0.0d : 2.0d,
          value.getDoubleMetric(
              "uniques"
          ),
          0.01
      );

      expectedEarliest = gran.toDateTime(gran.next(expectedEarliest.getMillis()));
    }
  }

  @Test
  public void testTimeseries()
  {
    TimeseriesQuery query = Druids.newTimeseriesQueryBuilder()
                                  .dataSource(QueryRunnerTestHelper.dataSource)
                                  .granularity(QueryRunnerTestHelper.dayGran)
                                  .intervals(QueryRunnerTestHelper.firstToThird)
                                  .aggregators(
                                      Arrays.<AggregatorFactory>asList(
                                          QueryRunnerTestHelper.rowsCount,
                                          new LongSumAggregatorFactory(
                                              "idx",
                                              "index"
                                          ),
                                          QueryRunnerTestHelper.qualityUniques
                                      )
                                  )
                                  .build();

    List<Result<TimeseriesResultValue>> expectedResults = Arrays.asList(
        new Result<TimeseriesResultValue>(
            new DateTime("2011-04-01"),
            new TimeseriesResultValue(
                ImmutableMap.<String, Object>of("rows", 13L, "idx", 6619L, "uniques", QueryRunnerTestHelper.UNIQUES_9)
            )
        ),
        new Result<TimeseriesResultValue>(
            new DateTime("2011-04-02"),
            new TimeseriesResultValue(
                ImmutableMap.<String, Object>of("rows", 13L, "idx", 5827L, "uniques", QueryRunnerTestHelper.UNIQUES_9)
            )
        )
    );

    Iterable<Result<TimeseriesResultValue>> results = Sequences.toList(
        runner.run(query, CONTEXT),
        Lists.<Result<TimeseriesResultValue>>newArrayList()
    );

    TestHelper.assertExpectedResults(expectedResults, results);
  }

  @Test
  public void testTimeseriesWithTimeZone()
  {
    TimeseriesQuery query = Druids.newTimeseriesQueryBuilder()
                                  .dataSource(QueryRunnerTestHelper.dataSource)
                                  .intervals("2011-03-31T00:00:00-07:00/2011-04-02T00:00:00-07:00")
                                  .aggregators(
                                      Arrays.<AggregatorFactory>asList(
                                          QueryRunnerTestHelper.rowsCount,
                                          new LongSumAggregatorFactory(
                                              "idx",
                                              "index"
                                          )
                                      )
                                  )
                                  .granularity(
                                      new PeriodGranularity(
                                          new Period("P1D"),
                                          null,
                                          DateTimeZone.forID("America/Los_Angeles")
                                      )
                                  )
                                  .build();

    List<Result<TimeseriesResultValue>> expectedResults = Arrays.asList(
        new Result<TimeseriesResultValue>(
            new DateTime("2011-03-31", DateTimeZone.forID("America/Los_Angeles")),
            new TimeseriesResultValue(
                ImmutableMap.<String, Object>of("rows", 13L, "idx", 6619L)
            )
        ),
        new Result<TimeseriesResultValue>(
            new DateTime("2011-04-01T", DateTimeZone.forID("America/Los_Angeles")),
            new TimeseriesResultValue(
                ImmutableMap.<String, Object>of("rows", 13L, "idx", 5827L)
            )
        )
    );

    Iterable<Result<TimeseriesResultValue>> results = Sequences.toList(
        runner.run(query, CONTEXT),
        Lists.<Result<TimeseriesResultValue>>newArrayList()
    );

    TestHelper.assertExpectedResults(expectedResults, results);
  }

  @Test
  public void testTimeseriesWithVaryingGran()
  {
    TimeseriesQuery query1 = Druids.newTimeseriesQueryBuilder()
                                   .dataSource(QueryRunnerTestHelper.dataSource)
                                   .granularity(new PeriodGranularity(new Period("P1M"), null, null))
                                   .intervals(
                                       Arrays.asList(
                                           new Interval(
                                               "2011-04-02T00:00:00.000Z/2011-04-03T00:00:00.000Z"
                                           )
                                       )
                                   )
                                   .aggregators(
                                       Arrays.<AggregatorFactory>asList(
                                           QueryRunnerTestHelper.rowsCount,
                                           new LongSumAggregatorFactory(
                                               "idx",
                                               "index"
                                           ),
                                           QueryRunnerTestHelper.qualityUniques
                                       )
                                   )
                                   .build();

    List<Result<TimeseriesResultValue>> expectedResults1 = Arrays.asList(
        new Result<TimeseriesResultValue>(
            new DateTime("2011-04-01"),
            new TimeseriesResultValue(
                ImmutableMap.<String, Object>of("rows", 13L, "idx", 5827L, "uniques", QueryRunnerTestHelper.UNIQUES_9)
            )
        )
    );

    Iterable<Result<TimeseriesResultValue>> results1 = Sequences.toList(
        runner.run(query1, CONTEXT),
        Lists.<Result<TimeseriesResultValue>>newArrayList()
    );
    TestHelper.assertExpectedResults(expectedResults1, results1);

    TimeseriesQuery query2 = Druids.newTimeseriesQueryBuilder()
                                   .dataSource(QueryRunnerTestHelper.dataSource)
                                   .granularity("DAY")
                                   .intervals(
                                       Arrays.asList(
                                           new Interval(
                                               "2011-04-02T00:00:00.000Z/2011-04-03T00:00:00.000Z"
                                           )
                                       )
                                   )
                                   .aggregators(
                                       Arrays.<AggregatorFactory>asList(
                                           QueryRunnerTestHelper.rowsCount,
                                           new LongSumAggregatorFactory(
                                               "idx",
                                               "index"
                                           ),
                                           QueryRunnerTestHelper.qualityUniques
                                       )
                                   )
                                   .build();

    List<Result<TimeseriesResultValue>> expectedResults2 = Arrays.asList(
        new Result<TimeseriesResultValue>(
            new DateTime("2011-04-02"),
            new TimeseriesResultValue(
                ImmutableMap.<String, Object>of("rows", 13L, "idx", 5827L, "uniques", QueryRunnerTestHelper.UNIQUES_9)
            )
        )
    );

    Iterable<Result<TimeseriesResultValue>> results2 = Sequences.toList(
        runner.run(query2, CONTEXT),
        Lists.<Result<TimeseriesResultValue>>newArrayList()
    );
    TestHelper.assertExpectedResults(expectedResults2, results2);
  }

  @Test
  public void testTimeseriesGranularityNotAlignedOnSegmentBoundariesWithFilter()
  {
    TimeseriesQuery query1 = Druids.newTimeseriesQueryBuilder()
                                   .dataSource(QueryRunnerTestHelper.dataSource)
                                   .filters(QueryRunnerTestHelper.providerDimension, "spot", "upfront", "total_market")
                                   .granularity(
                                       new PeriodGranularity(
                                           new Period("P7D"),
                                           null,
                                           DateTimeZone.forID("America/Los_Angeles")
                                       )
                                   )
                                   .intervals(
                                       Arrays.asList(
                                           new Interval(
                                               "2011-01-12T00:00:00.000-08:00/2011-01-20T00:00:00.000-08:00"
                                           )
                                       )
                                   )
                                   .aggregators(
                                       Arrays.<AggregatorFactory>asList(
                                           QueryRunnerTestHelper.rowsCount,
                                           new LongSumAggregatorFactory(
                                               "idx",
                                               "index"
                                           )
                                       )
                                   )
                                   .build();

    List<Result<TimeseriesResultValue>> expectedResults1 = Arrays.asList(
        new Result<TimeseriesResultValue>(
            new DateTime("2011-01-06T00:00:00.000-08:00", DateTimeZone.forID("America/Los_Angeles")),
            new TimeseriesResultValue(
                ImmutableMap.<String, Object>of("rows", 13L, "idx", 6071L)
            )
        ),
        new Result<TimeseriesResultValue>(
            new DateTime("2011-01-13T00:00:00.000-08:00", DateTimeZone.forID("America/Los_Angeles")),
            new TimeseriesResultValue(
                ImmutableMap.<String, Object>of("rows", 91L, "idx", 33382L)
            )
        )
    );

    Iterable<Result<TimeseriesResultValue>> results1 = Sequences.toList(
        runner.run(query1, CONTEXT),
        Lists.<Result<TimeseriesResultValue>>newArrayList()
    );
    TestHelper.assertExpectedResults(expectedResults1, results1);
  }

  @Test
<<<<<<< HEAD
=======
  public void testTimeseriesQueryZeroFilling()
  {
    TimeseriesQuery query1 = Druids.newTimeseriesQueryBuilder()
                                   .dataSource(QueryRunnerTestHelper.dataSource)
                                   .filters(QueryRunnerTestHelper.providerDimension, "spot", "upfront", "total_market")
                                   .granularity(QueryGranularity.HOUR)
                                   .intervals(
                                       Arrays.asList(
                                           new Interval(
                                               "2011-04-14T00:00:00.000Z/2011-05-01T00:00:00.000Z"
                                           )
                                       )
                                   )
                                   .aggregators(
                                       Arrays.<AggregatorFactory>asList(
                                           QueryRunnerTestHelper.rowsCount,
                                           new LongSumAggregatorFactory(
                                               "idx",
                                               "index"
                                           )
                                       )
                                   )
                                   .build();

    List<Result<TimeseriesResultValue>> lotsOfZeroes = Lists.newArrayList();
    for (final Long millis : QueryGranularity.HOUR.iterable(
        new DateTime("2011-04-14T01").getMillis(),
        new DateTime("2011-04-15").getMillis()
    )) {
      lotsOfZeroes.add(
          new Result<>(
              new DateTime(millis),
              new TimeseriesResultValue(
                  ImmutableMap.<String, Object>of("rows", 0L, "idx", 0L)
              )
          )
      );
    }
    List<Result<TimeseriesResultValue>> expectedResults1 = Lists.newArrayList(
        Iterables.concat(
            Arrays.asList(
                new Result<>(
                    new DateTime("2011-04-14T00"),
                    new TimeseriesResultValue(
                        ImmutableMap.<String, Object>of("rows", 13L, "idx", 4907L)
                    )
                )
            ),
            lotsOfZeroes,
            Arrays.asList(
                new Result<>(
                    new DateTime("2011-04-15T00"),
                    new TimeseriesResultValue(
                        ImmutableMap.<String, Object>of("rows", 13L, "idx", 4717L)
                    )
                )
            )
        )
    );

    Iterable<Result<TimeseriesResultValue>> results1 = Sequences.toList(
        runner.run(query1, CONTEXT),
        Lists.<Result<TimeseriesResultValue>>newArrayList()
    );
    TestHelper.assertExpectedResults(expectedResults1, results1);
  }

  @Test
  public void testTimeseriesQueryGranularityNotAlignedWithRollupGranularity()
  {
    TimeseriesQuery query1 = Druids.newTimeseriesQueryBuilder()
                                   .dataSource(QueryRunnerTestHelper.dataSource)
                                   .filters(QueryRunnerTestHelper.providerDimension, "spot", "upfront", "total_market")
                                   .granularity(
                                       new PeriodGranularity(
                                           new Period("PT1H"),
                                           new DateTime(60000),
                                           DateTimeZone.UTC
                                       )
                                   )
                                   .intervals(
                                       Arrays.asList(
                                           new Interval(
                                               "2011-04-15T00:00:00.000Z/2012"
                                           )
                                       )
                                   )
                                   .aggregators(
                                       Arrays.<AggregatorFactory>asList(
                                           QueryRunnerTestHelper.rowsCount,
                                           new LongSumAggregatorFactory(
                                               "idx",
                                               "index"
                                           )
                                       )
                                   )
                                   .build();

    List<Result<TimeseriesResultValue>> expectedResults1 = Arrays.asList(
        new Result<TimeseriesResultValue>(
            new DateTime("2011-04-14T23:01Z"),
            new TimeseriesResultValue(
                ImmutableMap.<String, Object>of("rows", 13L, "idx", 4717L)
            )
        )
    );

    Iterable<Result<TimeseriesResultValue>> results1 = Sequences.toList(
        runner.run(query1, CONTEXT),
        Lists.<Result<TimeseriesResultValue>>newArrayList()
    );
    TestHelper.assertExpectedResults(expectedResults1, results1);
  }

  @Test
>>>>>>> 323153a5
  public void testTimeseriesWithVaryingGranWithFilter()
  {
    TimeseriesQuery query1 = Druids.newTimeseriesQueryBuilder()
                                   .dataSource(QueryRunnerTestHelper.dataSource)
                                   .filters(QueryRunnerTestHelper.providerDimension, "spot", "upfront", "total_market")
                                   .granularity(new PeriodGranularity(new Period("P1M"), null, null))
                                   .intervals(
                                       Arrays.asList(
                                           new Interval(
                                               "2011-04-02T00:00:00.000Z/2011-04-03T00:00:00.000Z"
                                           )
                                       )
                                   )
                                   .aggregators(
                                       Arrays.<AggregatorFactory>asList(
                                           QueryRunnerTestHelper.rowsCount,
                                           new LongSumAggregatorFactory(
                                               "idx",
                                               "index"
                                           ),
                                           QueryRunnerTestHelper.qualityUniques
                                       )
                                   )
                                   .build();

    List<Result<TimeseriesResultValue>> expectedResults1 = Arrays.asList(
        new Result<TimeseriesResultValue>(
            new DateTime("2011-04-01"),
            new TimeseriesResultValue(
                ImmutableMap.<String, Object>of("rows", 13L, "idx", 5827L, "uniques", QueryRunnerTestHelper.UNIQUES_9)
            )
        )
    );
    Iterable<Result<TimeseriesResultValue>> results1 = Sequences.toList(
        runner.run(query1, CONTEXT),
        Lists.<Result<TimeseriesResultValue>>newArrayList()
    );
    TestHelper.assertExpectedResults(expectedResults1, results1);

    TimeseriesQuery query2 = Druids.newTimeseriesQueryBuilder()
                                   .dataSource(QueryRunnerTestHelper.dataSource)
                                   .filters(QueryRunnerTestHelper.providerDimension, "spot", "upfront", "total_market")
                                   .granularity("DAY")
                                   .intervals(
                                       Arrays.asList(
                                           new Interval(
                                               "2011-04-02T00:00:00.000Z/2011-04-03T00:00:00.000Z"
                                           )
                                       )
                                   )
                                   .aggregators(
                                       Arrays.<AggregatorFactory>asList(
                                           QueryRunnerTestHelper.rowsCount,
                                           new LongSumAggregatorFactory(
                                               "idx",
                                               "index"
                                           ),
                                           QueryRunnerTestHelper.qualityUniques
                                       )
                                   )
                                   .build();

    List<Result<TimeseriesResultValue>> expectedResults2 = Arrays.asList(
        new Result<TimeseriesResultValue>(
            new DateTime("2011-04-02"),
            new TimeseriesResultValue(
                ImmutableMap.<String, Object>of("rows", 13L, "idx", 5827L, "uniques", QueryRunnerTestHelper.UNIQUES_9)
            )
        )
    );

    Iterable<Result<TimeseriesResultValue>> results2 = Sequences.toList(
        runner.run(query2, CONTEXT),
        Lists.<Result<TimeseriesResultValue>>newArrayList()
    );
    TestHelper.assertExpectedResults(expectedResults2, results2);
  }

  @Test
  public void testTimeseriesQueryBeyondTimeRangeOfData()
  {
    TimeseriesQuery query = Druids.newTimeseriesQueryBuilder()
                                  .dataSource(QueryRunnerTestHelper.dataSource)
                                  .granularity(QueryRunnerTestHelper.dayGran)
                                  .intervals(
                                      new MultipleIntervalSegmentSpec(
                                          Arrays.asList(
                                              new Interval(
                                                  "2015-01-01/2015-01-10"
                                              )
                                          )
                                      )
                                  )
                                  .aggregators(
                                      Arrays.<AggregatorFactory>asList(
                                          QueryRunnerTestHelper.rowsCount,
                                          new LongSumAggregatorFactory(
                                              "idx",
                                              "index"
                                          )
                                      )
                                  )
                                  .build();

    List<Result<TimeseriesResultValue>> expectedResults = Arrays.asList();

    Iterable<Result<TimeseriesResultValue>> results = Sequences.toList(
        runner.run(query, CONTEXT),
        Lists.<Result<TimeseriesResultValue>>newArrayList()
    );
    TestHelper.assertExpectedResults(expectedResults, results);
  }

  @Test
  public void testTimeseriesWithOrFilter()
  {
    TimeseriesQuery query = Druids.newTimeseriesQueryBuilder()
                                  .dataSource(QueryRunnerTestHelper.dataSource)
                                  .granularity(QueryRunnerTestHelper.dayGran)
                                  .filters(QueryRunnerTestHelper.providerDimension, "spot", "upfront", "total_market")
                                  .intervals(QueryRunnerTestHelper.firstToThird)
                                  .aggregators(
                                      Arrays.<AggregatorFactory>asList(
                                          QueryRunnerTestHelper.rowsCount,
                                          QueryRunnerTestHelper.indexLongSum,
                                          QueryRunnerTestHelper.qualityUniques
                                      )
                                  )
                                  .postAggregators(Arrays.<PostAggregator>asList(QueryRunnerTestHelper.addRowsIndexConstant))
                                  .build();

    List<Result<TimeseriesResultValue>> expectedResults = Arrays.asList(
        new Result<TimeseriesResultValue>(
            new DateTime("2011-04-01"),
            new TimeseriesResultValue(
                ImmutableMap.<String, Object>of(
                    "rows", 13L,
                    "index", 6619L,
                    "addRowsIndexConstant", 6633.0,
                    "uniques", QueryRunnerTestHelper.UNIQUES_9
                )
            )
        ),
        new Result<TimeseriesResultValue>(
            new DateTime("2011-04-02"),
            new TimeseriesResultValue(
                ImmutableMap.<String, Object>of(
                    "rows", 13L,
                    "index", 5827L,
                    "addRowsIndexConstant", 5841.0,
                    "uniques", QueryRunnerTestHelper.UNIQUES_9
                )
            )
        )
    );

    Iterable<Result<TimeseriesResultValue>> results = Sequences.toList(
        runner.run(query, CONTEXT),
        Lists.<Result<TimeseriesResultValue>>newArrayList()
    );
    TestHelper.assertExpectedResults(expectedResults, results);
  }

  @Test
  public void testTimeseriesWithRegexFilter()
  {
    TimeseriesQuery query = Druids.newTimeseriesQueryBuilder()
                                  .dataSource(QueryRunnerTestHelper.dataSource)
                                  .granularity(QueryRunnerTestHelper.dayGran)
        .filters(new RegexDimFilter(QueryRunnerTestHelper.providerDimension, "^.p.*$")) // spot and upfront
        .intervals(QueryRunnerTestHelper.firstToThird)
        .aggregators(
            Arrays.<AggregatorFactory>asList(
                QueryRunnerTestHelper.rowsCount,
                QueryRunnerTestHelper.indexLongSum,
                QueryRunnerTestHelper.qualityUniques
            )
        )
        .postAggregators(Arrays.<PostAggregator>asList(QueryRunnerTestHelper.addRowsIndexConstant))
        .build();

    List<Result<TimeseriesResultValue>> expectedResults = Arrays.asList(
        new Result<TimeseriesResultValue>(
            new DateTime("2011-04-01"),
            new TimeseriesResultValue(
                ImmutableMap.<String, Object>of(
                    "rows", 11L,
                    "index", 3783L,
                    "addRowsIndexConstant", 3795.0,
                    "uniques", QueryRunnerTestHelper.UNIQUES_9
                )
            )
        ),
        new Result<TimeseriesResultValue>(
            new DateTime("2011-04-02"),
            new TimeseriesResultValue(
                ImmutableMap.<String, Object>of(
                    "rows", 11L,
                    "index", 3313L,
                    "addRowsIndexConstant", 3325.0,
                    "uniques", QueryRunnerTestHelper.UNIQUES_9
                )
            )
        )
    );

    Iterable<Result<TimeseriesResultValue>> results = Sequences.toList(
        runner.run(query, CONTEXT),
        Lists.<Result<TimeseriesResultValue>>newArrayList()
    );
    TestHelper.assertExpectedResults(expectedResults, results);
  }

  @Test
  public void testTimeseriesWithFilter1()
  {
    TimeseriesQuery query = Druids.newTimeseriesQueryBuilder()
                                  .dataSource(QueryRunnerTestHelper.dataSource)
                                  .granularity(QueryRunnerTestHelper.dayGran)
                                  .filters(QueryRunnerTestHelper.providerDimension, "spot")
                                  .intervals(QueryRunnerTestHelper.firstToThird)
                                  .aggregators(
                                      Arrays.<AggregatorFactory>asList(
                                          QueryRunnerTestHelper.rowsCount,
                                          QueryRunnerTestHelper.indexLongSum,
                                          QueryRunnerTestHelper.qualityUniques
                                      )
                                  )
                                  .postAggregators(Arrays.<PostAggregator>asList(QueryRunnerTestHelper.addRowsIndexConstant))
                                  .build();

    List<Result<TimeseriesResultValue>> expectedResults = Arrays.asList(
        new Result<TimeseriesResultValue>(
            new DateTime("2011-04-01"),
            new TimeseriesResultValue(
                ImmutableMap.<String, Object>of(
                    "rows", 9L,
                    "index", 1102L,
                    "addRowsIndexConstant", 1112.0,
                    "uniques", QueryRunnerTestHelper.UNIQUES_9
                )
            )
        ),
        new Result<TimeseriesResultValue>(
            new DateTime("2011-04-02"),
            new TimeseriesResultValue(
                ImmutableMap.<String, Object>of(
                    "rows", 9L,
                    "index", 1120L,
                    "addRowsIndexConstant", 1130.0,
                    "uniques", QueryRunnerTestHelper.UNIQUES_9
                )
            )
        )
    );

    Iterable<Result<TimeseriesResultValue>> results = Sequences.toList(
        runner.run(query, CONTEXT),
        Lists.<Result<TimeseriesResultValue>>newArrayList()
    );
    TestHelper.assertExpectedResults(expectedResults, results);
  }

  @Test
  public void testTimeseriesWithFilter2()
  {
    TimeseriesQuery query = Druids.newTimeseriesQueryBuilder()
                                  .dataSource(QueryRunnerTestHelper.dataSource)
                                  .granularity(QueryRunnerTestHelper.dayGran)
                                  .filters(QueryRunnerTestHelper.providerDimension, "upfront")
                                  .intervals(QueryRunnerTestHelper.firstToThird)
                                  .aggregators(
                                      Arrays.<AggregatorFactory>asList(
                                          QueryRunnerTestHelper.rowsCount,
                                          QueryRunnerTestHelper.indexLongSum,
                                          QueryRunnerTestHelper.qualityUniques
                                      )
                                  )
                                  .postAggregators(Arrays.<PostAggregator>asList(QueryRunnerTestHelper.addRowsIndexConstant))
                                  .build();

    List<Result<TimeseriesResultValue>> expectedResults = Arrays.asList(
        new Result<TimeseriesResultValue>(
            new DateTime("2011-04-01"),
            new TimeseriesResultValue(
                ImmutableMap.<String, Object>of(
                    "rows", 2L,
                    "index", 2681L,
                    "addRowsIndexConstant", 2684.0,
                    "uniques", QueryRunnerTestHelper.UNIQUES_2
                )
            )
        ),
        new Result<TimeseriesResultValue>(
            new DateTime("2011-04-02"),
            new TimeseriesResultValue(
                ImmutableMap.<String, Object>of(
                    "rows", 2L,
                    "index", 2193L,
                    "addRowsIndexConstant", 2196.0,
                    "uniques", QueryRunnerTestHelper.UNIQUES_2
                )
            )
        )
    );

    Iterable<Result<TimeseriesResultValue>> results = Sequences.toList(
        runner.run(query, CONTEXT),
        Lists.<Result<TimeseriesResultValue>>newArrayList()
    );
    TestHelper.assertExpectedResults(expectedResults, results);
  }

  @Test
  public void testTimeseriesWithFilter3()
  {
    TimeseriesQuery query = Druids.newTimeseriesQueryBuilder()
                                  .dataSource(QueryRunnerTestHelper.dataSource)
                                  .granularity(QueryRunnerTestHelper.dayGran)
                                  .filters(QueryRunnerTestHelper.providerDimension, "total_market")
                                  .intervals(QueryRunnerTestHelper.firstToThird)
                                  .aggregators(
                                      Arrays.<AggregatorFactory>asList(
                                          QueryRunnerTestHelper.rowsCount,
                                          QueryRunnerTestHelper.indexLongSum,
                                          QueryRunnerTestHelper.qualityUniques
                                      )
                                  )
                                  .postAggregators(Arrays.<PostAggregator>asList(QueryRunnerTestHelper.addRowsIndexConstant))
                                  .build();

    List<Result<TimeseriesResultValue>> expectedResults = Arrays.asList(
        new Result<TimeseriesResultValue>(
            new DateTime("2011-04-01"),
            new TimeseriesResultValue(
                ImmutableMap.<String, Object>of(
                    "rows", 2L,
                    "index", 2836L,
                    "addRowsIndexConstant", 2839.0,
                    "uniques", QueryRunnerTestHelper.UNIQUES_2
                )
            )
        ),
        new Result<TimeseriesResultValue>(
            new DateTime("2011-04-02"),
            new TimeseriesResultValue(
                ImmutableMap.<String, Object>of(
                    "rows", 2L,
                    "index", 2514L,
                    "addRowsIndexConstant", 2517.0,
                    "uniques", QueryRunnerTestHelper.UNIQUES_2
                )
            )
        )
    );

    Iterable<Result<TimeseriesResultValue>> results = Sequences.toList(
        runner.run(query, CONTEXT),
        Lists.<Result<TimeseriesResultValue>>newArrayList()
    );
    TestHelper.assertExpectedResults(expectedResults, results);
  }

  @Test
  public void testTimeseriesWithMultiDimFilterAndOr()
  {
    AndDimFilter andDimFilter = Druids
        .newAndDimFilterBuilder()
        .fields(
            Arrays.<DimFilter>asList(
                Druids.newSelectorDimFilterBuilder()
                      .dimension(QueryRunnerTestHelper.providerDimension)
                      .value("spot")
                      .build(),
                Druids.newOrDimFilterBuilder()
                      .fields(QueryRunnerTestHelper.qualityDimension, "automotive", "business")
                      .build()
            )
        )
        .build();
    TimeseriesQuery query = Druids.newTimeseriesQueryBuilder()
                                  .dataSource(QueryRunnerTestHelper.dataSource)
                                  .granularity(QueryRunnerTestHelper.dayGran)
                                  .filters(andDimFilter)
                                  .intervals(QueryRunnerTestHelper.firstToThird)
                                  .aggregators(QueryRunnerTestHelper.commonAggregators)
                                  .postAggregators(Arrays.<PostAggregator>asList(QueryRunnerTestHelper.addRowsIndexConstant))
                                  .build();

    List<Result<TimeseriesResultValue>> expectedResults = Arrays.asList(
        new Result<TimeseriesResultValue>(
            new DateTime("2011-04-01"),
            new TimeseriesResultValue(
                ImmutableMap.<String, Object>of(
                    "rows", 2L,
                    "index", 254.4554443359375D,
                    "addRowsIndexConstant", 257.4554443359375D,
                    "uniques", QueryRunnerTestHelper.UNIQUES_2
                )
            )
        ),
        new Result<TimeseriesResultValue>(
            new DateTime("2011-04-02"),
            new TimeseriesResultValue(
                ImmutableMap.<String, Object>of(
                    "rows", 2L,
                    "index", 260.4129638671875D,
                    "addRowsIndexConstant", 263.4129638671875D,
                    "uniques", QueryRunnerTestHelper.UNIQUES_2
                )
            )
        )
    );

    Iterable<Result<TimeseriesResultValue>> results = Sequences.toList(
        runner.run(query, CONTEXT),
        Lists.<Result<TimeseriesResultValue>>newArrayList()
    );
    TestHelper.assertExpectedResults(expectedResults, results);
  }

  @Test
  public void testTimeseriesWithMultiDimFilter()
  {
    AndDimFilter andDimFilter = Druids.newAndDimFilterBuilder()
                                      .fields(
                                          Arrays.<DimFilter>asList(
                                              Druids.newSelectorDimFilterBuilder()
                                                    .dimension(QueryRunnerTestHelper.providerDimension)
                                                    .value("spot")
                                                    .build(),
                                              Druids.newSelectorDimFilterBuilder()
                                                    .dimension(QueryRunnerTestHelper.qualityDimension)
                                                    .value("automotive")
                                                    .build()
                                          )
                                      )
                                      .build();
    TimeseriesQuery query = Druids.newTimeseriesQueryBuilder()
                                  .dataSource(QueryRunnerTestHelper.dataSource)
                                  .granularity(QueryRunnerTestHelper.dayGran)
                                  .filters(andDimFilter)
                                  .intervals(QueryRunnerTestHelper.firstToThird)
                                  .aggregators(QueryRunnerTestHelper.commonAggregators)
                                  .postAggregators(Arrays.<PostAggregator>asList(QueryRunnerTestHelper.addRowsIndexConstant))
                                  .build();

    List<Result<TimeseriesResultValue>> expectedResults = Arrays.asList(
        new Result<TimeseriesResultValue>(
            new DateTime("2011-04-01"),
            new TimeseriesResultValue(
                ImmutableMap.<String, Object>of(
                    "rows", 1L,
                    "index", new Float(135.885094).doubleValue(),
                    "addRowsIndexConstant", new Float(137.885094).doubleValue(),
                    "uniques", QueryRunnerTestHelper.UNIQUES_1
                )
            )
        ),
        new Result<TimeseriesResultValue>(
            new DateTime("2011-04-02"),
            new TimeseriesResultValue(
                ImmutableMap.<String, Object>of(
                    "rows", 1L,
                    "index", new Float(147.425935).doubleValue(),
                    "addRowsIndexConstant", new Float(149.425935).doubleValue(),
                    "uniques", QueryRunnerTestHelper.UNIQUES_1
                )
            )
        )
    );

    Iterable<Result<TimeseriesResultValue>> results = Sequences.toList(
        runner.run(query, CONTEXT),
        Lists.<Result<TimeseriesResultValue>>newArrayList()
    );
    TestHelper.assertExpectedResults(expectedResults, results);
  }

  @Test
  public void testTimeseriesWithOtherMultiDimFilter()
  {
    AndDimFilter andDimFilter = Druids.newAndDimFilterBuilder()
                                      .fields(
                                          Arrays.<DimFilter>asList(
                                              Druids.newSelectorDimFilterBuilder()
                                                    .dimension(QueryRunnerTestHelper.providerDimension)
                                                    .value("spot")
                                                    .build(),
                                              Druids.newSelectorDimFilterBuilder()
                                                    .dimension(QueryRunnerTestHelper.qualityDimension)
                                                    .value("business")
                                                    .build()
                                          )
                                      )
                                      .build();
    TimeseriesQuery query = Druids.newTimeseriesQueryBuilder()
                                  .dataSource(QueryRunnerTestHelper.dataSource)
                                  .granularity(QueryRunnerTestHelper.dayGran)
                                  .filters(andDimFilter)
                                  .intervals(QueryRunnerTestHelper.firstToThird)
                                  .aggregators(QueryRunnerTestHelper.commonAggregators)
                                  .postAggregators(Arrays.<PostAggregator>asList(QueryRunnerTestHelper.addRowsIndexConstant))
                                  .build();

    List<Result<TimeseriesResultValue>> expectedResults = Arrays.asList(
        new Result<TimeseriesResultValue>(
            new DateTime("2011-04-01"),
            new TimeseriesResultValue(
                ImmutableMap.<String, Object>of(
                    "rows", 1L,
                    "index", new Float(118.570340).doubleValue(),
                    "addRowsIndexConstant", new Float(120.570340).doubleValue(),
                    "uniques", QueryRunnerTestHelper.UNIQUES_1
                )
            )
        ),
        new Result<TimeseriesResultValue>(
            new DateTime("2011-04-02"),
            new TimeseriesResultValue(
                ImmutableMap.<String, Object>of(
                    "rows", 1L,
                    "index", new Float(112.987027).doubleValue(),
                    "addRowsIndexConstant", new Float(114.987027).doubleValue(),
                    "uniques", QueryRunnerTestHelper.UNIQUES_1
                )
            )
        )
    );

    Iterable<Result<TimeseriesResultValue>> results = Sequences.toList(
        runner.run(query, CONTEXT),
        Lists.<Result<TimeseriesResultValue>>newArrayList()
    );
    TestHelper.assertExpectedResults(expectedResults, results);
  }

  @Test
  public void testTimeseriesWithNonExistentFilterInOr()
  {
    TimeseriesQuery query = Druids.newTimeseriesQueryBuilder()
                                  .dataSource(QueryRunnerTestHelper.dataSource)
                                  .granularity(QueryRunnerTestHelper.dayGran)
                                  .filters(
                                      QueryRunnerTestHelper.providerDimension,
                                      "spot",
                                      "upfront",
                                      "total_market",
                                      "billyblank"
                                  )
                                  .intervals(QueryRunnerTestHelper.firstToThird)
                                  .aggregators(
                                      Arrays.<AggregatorFactory>asList(
                                          QueryRunnerTestHelper.rowsCount,
                                          QueryRunnerTestHelper.indexLongSum,
                                          QueryRunnerTestHelper.qualityUniques
                                      )
                                  )
                                  .postAggregators(Arrays.<PostAggregator>asList(QueryRunnerTestHelper.addRowsIndexConstant))
                                  .build();

    List<Result<TimeseriesResultValue>> expectedResults = Arrays.asList(
        new Result<TimeseriesResultValue>(
            new DateTime("2011-04-01"),
            new TimeseriesResultValue(
                ImmutableMap.<String, Object>of(
                    "rows", 13L,
                    "index", 6619L,
                    "addRowsIndexConstant", 6633.0,
                    "uniques", QueryRunnerTestHelper.UNIQUES_9
                )
            )
        ),
        new Result<TimeseriesResultValue>(
            new DateTime("2011-04-02"),
            new TimeseriesResultValue(
                ImmutableMap.<String, Object>of(
                    "rows", 13L,
                    "index", 5827L,
                    "addRowsIndexConstant", 5841.0,
                    "uniques", QueryRunnerTestHelper.UNIQUES_9
                )
            )
        )
    );

    Iterable<Result<TimeseriesResultValue>> results = Sequences.toList(
        runner.run(query, CONTEXT),
        Lists.<Result<TimeseriesResultValue>>newArrayList()
    );
    TestHelper.assertExpectedResults(expectedResults, results);
  }

  @Test
  public void testTimeseriesWithNonExistentFilterAndMultiDimAndOr()
  {
    AndDimFilter andDimFilter = Druids.newAndDimFilterBuilder()
                                      .fields(
                                          Arrays.<DimFilter>asList(
                                              Druids.newSelectorDimFilterBuilder()
                                                    .dimension(QueryRunnerTestHelper.providerDimension)
                                                    .value("spot")
                                                    .build(),
                                              Druids.newOrDimFilterBuilder()
                                                    .fields(
                                                        QueryRunnerTestHelper.qualityDimension,
                                                        "automotive",
                                                        "business",
                                                        "billyblank"
                                                    )
                                                    .build()
                                          )
                                      )
                                      .build();
    TimeseriesQuery query = Druids.newTimeseriesQueryBuilder()
                                  .dataSource(QueryRunnerTestHelper.dataSource)
                                  .granularity(QueryRunnerTestHelper.dayGran)
                                  .filters(andDimFilter)
                                  .intervals(QueryRunnerTestHelper.firstToThird)
                                  .aggregators(QueryRunnerTestHelper.commonAggregators)
                                  .postAggregators(Arrays.<PostAggregator>asList(QueryRunnerTestHelper.addRowsIndexConstant))
                                  .build();

    List<Result<TimeseriesResultValue>> expectedResults = Arrays.asList(
        new Result<TimeseriesResultValue>(
            new DateTime("2011-04-01"),
            new TimeseriesResultValue(
                ImmutableMap.<String, Object>of(
                    "rows", 2L,
                    "index", 254.4554443359375D,
                    "addRowsIndexConstant", 257.4554443359375D,
                    "uniques", QueryRunnerTestHelper.UNIQUES_2
                )
            )
        ),
        new Result<TimeseriesResultValue>(
            new DateTime("2011-04-02"),
            new TimeseriesResultValue(
                ImmutableMap.<String, Object>of(
                    "rows", 2L,
                    "index", 260.4129638671875D,
                    "addRowsIndexConstant", 263.4129638671875D,
                    "uniques", QueryRunnerTestHelper.UNIQUES_2
                )
            )
        )
    );

    Iterable<Result<TimeseriesResultValue>> results = Sequences.toList(
        runner.run(query, CONTEXT),
        Lists.<Result<TimeseriesResultValue>>newArrayList()
    );
    TestHelper.assertExpectedResults(expectedResults, results);
  }

  @Test
  public void testTimeseriesWithFilterOnNonExistentDimension()
  {
    TimeseriesQuery query = Druids.newTimeseriesQueryBuilder()
                                  .dataSource(QueryRunnerTestHelper.dataSource)
                                  .granularity(QueryRunnerTestHelper.dayGran)
                                  .filters("bobby", "billy")
                                  .intervals(QueryRunnerTestHelper.firstToThird)
                                  .aggregators(QueryRunnerTestHelper.commonAggregators)
                                  .postAggregators(Arrays.<PostAggregator>asList(QueryRunnerTestHelper.addRowsIndexConstant))
                                  .build();

    List<Result<TimeseriesResultValue>> expectedResults = Arrays.asList(
        new Result<TimeseriesResultValue>(
            new DateTime("2011-04-01"),
            new TimeseriesResultValue(
                ImmutableMap.<String, Object>of(
                    "rows", 0L,
                    "index", 0.0,
                    "addRowsIndexConstant", 1.0,
                    "uniques", 0.0
                )
            )
        ),
        new Result<TimeseriesResultValue>(
            new DateTime("2011-04-02"),
            new TimeseriesResultValue(
                ImmutableMap.<String, Object>of(
                    "rows", 0L,
                    "index", 0.0,
                    "addRowsIndexConstant", 1.0,
                    "uniques", 0.0
                )
            )
        )
    );

    Iterable<Result<TimeseriesResultValue>> results = Sequences.toList(
        runner.run(query, CONTEXT),
        Lists.<Result<TimeseriesResultValue>>newArrayList()
    );
    TestHelper.assertExpectedResults(expectedResults, results);
  }

  @Test
  public void testTimeseriesWithNonExistentFilter()
  {
    TimeseriesQuery query = Druids.newTimeseriesQueryBuilder()
                                  .dataSource(QueryRunnerTestHelper.dataSource)
                                  .granularity(QueryRunnerTestHelper.dayGran)
                                  .filters(QueryRunnerTestHelper.providerDimension, "billy")
                                  .intervals(QueryRunnerTestHelper.firstToThird)
                                  .aggregators(QueryRunnerTestHelper.commonAggregators)
                                  .postAggregators(Arrays.<PostAggregator>asList(QueryRunnerTestHelper.addRowsIndexConstant))
                                  .build();

    List<Result<TimeseriesResultValue>> expectedResults = Arrays.asList(
        new Result<TimeseriesResultValue>(
            new DateTime("2011-04-01"),
            new TimeseriesResultValue(
                ImmutableMap.<String, Object>of(
                    "rows", 0L,
                    "index", 0.0,
                    "addRowsIndexConstant", 1.0,
                    "uniques", 0.0
                )
            )
        ),
        new Result<TimeseriesResultValue>(
            new DateTime("2011-04-02"),
            new TimeseriesResultValue(
                ImmutableMap.<String, Object>of(
                    "rows", 0L,
                    "index", 0.0,
                    "addRowsIndexConstant", 1.0,
                    "uniques", 0.0
                )
            )
        )
    );

    Iterable<Result<TimeseriesResultValue>> results = Sequences.toList(
        runner.run(query, CONTEXT),
        Lists.<Result<TimeseriesResultValue>>newArrayList()
    );
    TestHelper.assertExpectedResults(expectedResults, results);
  }

  @Test
  public void testTimeseriesWithNonExistentFilterAndMultiDim()
  {
    AndDimFilter andDimFilter = Druids.newAndDimFilterBuilder()
                                      .fields(
                                          Arrays.<DimFilter>asList(
                                              Druids.newSelectorDimFilterBuilder()
                                                    .dimension(QueryRunnerTestHelper.providerDimension)
                                                    .value("billy")
                                                    .build(),
                                              Druids.newSelectorDimFilterBuilder()
                                                    .dimension(QueryRunnerTestHelper.qualityDimension)
                                                    .value("business")
                                                    .build()
                                          )
                                      )
                                      .build();
    TimeseriesQuery query = Druids.newTimeseriesQueryBuilder()
                                  .dataSource(QueryRunnerTestHelper.dataSource)
                                  .granularity(QueryRunnerTestHelper.dayGran)
                                  .filters(andDimFilter)
                                  .intervals(QueryRunnerTestHelper.firstToThird)
                                  .aggregators(QueryRunnerTestHelper.commonAggregators)
                                  .postAggregators(Arrays.<PostAggregator>asList(QueryRunnerTestHelper.addRowsIndexConstant))
                                  .build();

    List<Result<TimeseriesResultValue>> expectedResults = Arrays.asList(
        new Result<TimeseriesResultValue>(
            new DateTime("2011-04-01"),
            new TimeseriesResultValue(
                ImmutableMap.<String, Object>of(
                    "rows", 0L,
                    "index", 0.0,
                    "addRowsIndexConstant", 1.0,
                    "uniques", 0.0
                )
            )
        ),
        new Result<TimeseriesResultValue>(
            new DateTime("2011-04-02"),
            new TimeseriesResultValue(
                ImmutableMap.<String, Object>of(
                    "rows", 0L,
                    "index", 0.0,
                    "addRowsIndexConstant", 1.0,
                    "uniques", 0.0
                )
            )
        )
    );

    Iterable<Result<TimeseriesResultValue>> results = Sequences.toList(
        runner.run(query, CONTEXT),
        Lists.<Result<TimeseriesResultValue>>newArrayList()
    );
    TestHelper.assertExpectedResults(expectedResults, results);
  }

  @Test
  public void testTimeseriesWithMultiValueFilteringJavascriptAggregator()
  {
    TimeseriesQuery query = Druids.newTimeseriesQueryBuilder()
                                  .dataSource(QueryRunnerTestHelper.dataSource)
                                  .granularity(QueryRunnerTestHelper.allGran)
                                  .intervals(QueryRunnerTestHelper.firstToThird)
                                  .aggregators(
                                      ImmutableList.of(
                                          QueryRunnerTestHelper.indexDoubleSum,
                                          QueryRunnerTestHelper.jsIndexSumIfPlacementishA,
                                          QueryRunnerTestHelper.jsPlacementishCount
                                      )
                                  )
                                  .build();

    Iterable<Result<TimeseriesResultValue>> expectedResults = ImmutableList.of(
        new Result<>(
            new DateTime(
                QueryRunnerTestHelper.firstToThird.getIntervals()
                                                  .get(0)
                                                  .getStart()
            ),
            new TimeseriesResultValue(
                ImmutableMap.<String, Object>of(
                    "index", 12459.361190795898d,
                    "nindex", 283.31103515625d,
                    "pishcount", 52d
                )
            )
        )
    );

    Iterable<Result<TimeseriesResultValue>> actualResults = Sequences.toList(
        runner.run(query, CONTEXT),
        Lists.<Result<TimeseriesResultValue>>newArrayList()
    );
    TestHelper.assertExpectedResults(expectedResults, actualResults);
  }

  @Test
  public void testTimeseriesWithMultiValueFilteringJavascriptAggregatorAndAlsoRegularFilters()
  {
    TimeseriesQuery query = Druids.newTimeseriesQueryBuilder()
                                  .dataSource(QueryRunnerTestHelper.dataSource)
                                  .granularity(QueryRunnerTestHelper.allGran)
                                  .filters(QueryRunnerTestHelper.placementishDimension, "a")
                                  .intervals(QueryRunnerTestHelper.firstToThird)
                                  .aggregators(
                                      ImmutableList.of(
                                          QueryRunnerTestHelper.indexDoubleSum,
                                          QueryRunnerTestHelper.jsIndexSumIfPlacementishA,
                                          QueryRunnerTestHelper.jsPlacementishCount
                                      )
                                  )
                                  .build();

    Iterable<Result<TimeseriesResultValue>> expectedResults = ImmutableList.of(
        new Result<>(
            new DateTime(
                QueryRunnerTestHelper.firstToThird.getIntervals()
                                                  .get(0)
                                                  .getStart()
            ),
            new TimeseriesResultValue(
                ImmutableMap.<String, Object>of(
                    "index", 283.31103515625d,
                    "nindex", 283.31103515625d,
                    "pishcount", 4d
                )
            )
        )
    );

    Iterable<Result<TimeseriesResultValue>> actualResults = Sequences.toList(
        runner.run(query, CONTEXT),
        Lists.<Result<TimeseriesResultValue>>newArrayList()
    );
    TestHelper.assertExpectedResults(expectedResults, actualResults);
  }

  @Test
  public void testTimeseriesWithMultiValueDimFilter1()
  {
    TimeseriesQuery query = Druids.newTimeseriesQueryBuilder()
                                  .dataSource(QueryRunnerTestHelper.dataSource)
                                  .granularity(QueryRunnerTestHelper.dayGran)
                                  .filters(QueryRunnerTestHelper.placementishDimension, "preferred")
                                  .intervals(QueryRunnerTestHelper.firstToThird)
                                  .aggregators(QueryRunnerTestHelper.commonAggregators)
                                  .postAggregators(Arrays.<PostAggregator>asList(QueryRunnerTestHelper.addRowsIndexConstant))
                                  .build();

    Iterable<Result<TimeseriesResultValue>> expectedResults = Sequences.toList(
        runner.run(
            Druids.newTimeseriesQueryBuilder()
                  .dataSource(QueryRunnerTestHelper.dataSource)
                  .granularity(QueryRunnerTestHelper.dayGran)
                  .intervals(QueryRunnerTestHelper.firstToThird)
                  .aggregators(QueryRunnerTestHelper.commonAggregators)
                  .postAggregators(Arrays.<PostAggregator>asList(QueryRunnerTestHelper.addRowsIndexConstant))
                  .build(),
            CONTEXT
        ),
        Lists.<Result<TimeseriesResultValue>>newArrayList()
    );
    Iterable<Result<TimeseriesResultValue>> actualResults = Sequences.toList(
        runner.run(query, CONTEXT),
        Lists.<Result<TimeseriesResultValue>>newArrayList()
    );
    TestHelper.assertExpectedResults(expectedResults, actualResults);
  }

  @Test
  public void testTimeseriesWithMultiValueDimFilter2()
  {
    TimeseriesQuery query = Druids.newTimeseriesQueryBuilder()
                                  .dataSource(QueryRunnerTestHelper.dataSource)
                                  .granularity(QueryRunnerTestHelper.dayGran)
                                  .filters(QueryRunnerTestHelper.placementishDimension, "a")
                                  .intervals(QueryRunnerTestHelper.firstToThird)
                                  .aggregators(QueryRunnerTestHelper.commonAggregators)
                                  .postAggregators(Arrays.<PostAggregator>asList(QueryRunnerTestHelper.addRowsIndexConstant))
                                  .build();

    Iterable<Result<TimeseriesResultValue>> expectedResults = Sequences.toList(
        runner.run(
            Druids.newTimeseriesQueryBuilder()
                  .dataSource(QueryRunnerTestHelper.dataSource)
                  .granularity(QueryRunnerTestHelper.dayGran)
                  .filters(QueryRunnerTestHelper.qualityDimension, "automotive")
                  .intervals(QueryRunnerTestHelper.firstToThird)
                  .aggregators(QueryRunnerTestHelper.commonAggregators)
                  .postAggregators(Arrays.<PostAggregator>asList(QueryRunnerTestHelper.addRowsIndexConstant))
                  .build(),
            CONTEXT
        ),
        Lists.<Result<TimeseriesResultValue>>newArrayList()
    );
    Iterable<Result<TimeseriesResultValue>> actualResults = Sequences.toList(
        runner.run(query, CONTEXT),
        Lists.<Result<TimeseriesResultValue>>newArrayList()
    );
    TestHelper.assertExpectedResults(expectedResults, actualResults);
  }

  @Test
  public void testTimeseriesWithMultiValueDimFilterAndOr1()
  {
    AndDimFilter andDimFilter = Druids.newAndDimFilterBuilder()
                                      .fields(
                                          Arrays.<DimFilter>asList(
                                              Druids.newSelectorDimFilterBuilder()
                                                    .dimension(QueryRunnerTestHelper.providerDimension)
                                                    .value("spot")
                                                    .build(),
                                              Druids.newSelectorDimFilterBuilder()
                                                    .dimension(QueryRunnerTestHelper.placementishDimension)
                                                    .value("a")
                                                    .build()
                                          )
                                      )
                                      .build();
    TimeseriesQuery query = Druids.newTimeseriesQueryBuilder()
                                  .dataSource(QueryRunnerTestHelper.dataSource)
                                  .granularity(QueryRunnerTestHelper.dayGran)
                                  .filters(andDimFilter)
                                  .intervals(QueryRunnerTestHelper.firstToThird)
                                  .aggregators(QueryRunnerTestHelper.commonAggregators)
                                  .postAggregators(Arrays.<PostAggregator>asList(QueryRunnerTestHelper.addRowsIndexConstant))
                                  .build();

    AndDimFilter andDimFilter2 = Druids.newAndDimFilterBuilder()
                                       .fields(
                                           Arrays.<DimFilter>asList(
                                               Druids.newSelectorDimFilterBuilder()
                                                     .dimension(QueryRunnerTestHelper.providerDimension)
                                                     .value("spot")
                                                     .build(),
                                               Druids.newSelectorDimFilterBuilder()
                                                     .dimension(QueryRunnerTestHelper.qualityDimension)
                                                     .value("automotive")
                                                     .build()
                                           )
                                       )
                                       .build();

    Iterable<Result<TimeseriesResultValue>> expectedResults = Sequences.toList(
        runner.run(
            Druids.newTimeseriesQueryBuilder()
                  .dataSource(QueryRunnerTestHelper.dataSource)
                  .granularity(QueryRunnerTestHelper.dayGran)
                  .filters(andDimFilter2)
                  .intervals(QueryRunnerTestHelper.firstToThird)
                  .aggregators(QueryRunnerTestHelper.commonAggregators)
                  .postAggregators(Arrays.<PostAggregator>asList(QueryRunnerTestHelper.addRowsIndexConstant))
                  .build(),
            CONTEXT
        ),
        Lists.<Result<TimeseriesResultValue>>newArrayList()
    );
    Iterable<Result<TimeseriesResultValue>> actualResults = Sequences.toList(
        runner.run(query, CONTEXT),
        Lists.<Result<TimeseriesResultValue>>newArrayList()
    );
    TestHelper.assertExpectedResults(expectedResults, actualResults);
  }

  @Test
  public void testTimeseriesWithMultiValueDimFilterAndOr2()
  {
    AndDimFilter andDimFilter = Druids.newAndDimFilterBuilder()
                                      .fields(
                                          Arrays.<DimFilter>asList(
                                              Druids.newSelectorDimFilterBuilder()
                                                    .dimension(QueryRunnerTestHelper.providerDimension)
                                                    .value("spot")
                                                    .build(),
                                              Druids.newOrDimFilterBuilder()
                                                    .fields(QueryRunnerTestHelper.placementishDimension, "a", "b")
                                                    .build()
                                          )
                                      )
                                      .build();
    TimeseriesQuery query = Druids.newTimeseriesQueryBuilder()
                                  .dataSource(QueryRunnerTestHelper.dataSource)
                                  .granularity(QueryRunnerTestHelper.dayGran)
                                  .filters(andDimFilter)
                                  .intervals(QueryRunnerTestHelper.firstToThird)
                                  .aggregators(QueryRunnerTestHelper.commonAggregators)
                                  .postAggregators(Arrays.<PostAggregator>asList(QueryRunnerTestHelper.addRowsIndexConstant))
                                  .build();

    AndDimFilter andDimFilter2 = Druids.newAndDimFilterBuilder()
                                       .fields(
                                           Arrays.<DimFilter>asList(
                                               Druids.newSelectorDimFilterBuilder()
                                                     .dimension(QueryRunnerTestHelper.providerDimension)
                                                     .value("spot")
                                                     .build(),
                                               Druids.newOrDimFilterBuilder()
                                                     .fields(
                                                         QueryRunnerTestHelper.qualityDimension,
                                                         "automotive",
                                                         "business"
                                                     )
                                                     .build()
                                           )
                                       )
                                       .build();

    Iterable<Result<TimeseriesResultValue>> expectedResults = Sequences.toList(
        runner.run(
            Druids.newTimeseriesQueryBuilder()
                  .dataSource(QueryRunnerTestHelper.dataSource)
                  .granularity(QueryRunnerTestHelper.dayGran)
                  .filters(andDimFilter2)
                  .intervals(QueryRunnerTestHelper.firstToThird)
                  .aggregators(QueryRunnerTestHelper.commonAggregators)
                  .postAggregators(Arrays.<PostAggregator>asList(QueryRunnerTestHelper.addRowsIndexConstant))
                  .build(),
            CONTEXT
        ),
        Lists.<Result<TimeseriesResultValue>>newArrayList()
    );
    Iterable<Result<TimeseriesResultValue>> actualResults = Sequences.toList(
        runner.run(query, CONTEXT),
        Lists.<Result<TimeseriesResultValue>>newArrayList()
    );
    TestHelper.assertExpectedResults(expectedResults, actualResults);
  }
}<|MERGE_RESOLUTION|>--- conflicted
+++ resolved
@@ -21,6 +21,7 @@
 
 import com.google.common.collect.ImmutableList;
 import com.google.common.collect.ImmutableMap;
+import com.google.common.collect.Iterables;
 import com.google.common.collect.Lists;
 import com.metamx.common.guava.Sequences;
 import io.druid.granularity.PeriodGranularity;
@@ -470,8 +471,6 @@
   }
 
   @Test
-<<<<<<< HEAD
-=======
   public void testTimeseriesQueryZeroFilling()
   {
     TimeseriesQuery query1 = Druids.newTimeseriesQueryBuilder()
@@ -587,7 +586,6 @@
   }
 
   @Test
->>>>>>> 323153a5
   public void testTimeseriesWithVaryingGranWithFilter()
   {
     TimeseriesQuery query1 = Druids.newTimeseriesQueryBuilder()
